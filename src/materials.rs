use nalgebra::core::Vector3;
use rand::rngs;

use hitable::HitRecord;
use ray::{pick_sphere_point, Ray};
use texture::Texture;


/// The Material trait is responsible for giving a color to the object implementing the trait
pub trait Material: Send + Sync {
    fn box_clone(&self) -> Box<Material>;

    fn scatter(&self,
               ray: &Ray,
               record: &HitRecord,
<<<<<<< HEAD
               rng: &mut rand::rngs::ThreadRng) -> Option<(Vector3<f32>, Ray)>;
=======
               rng: &mut rand::ThreadRng) -> Option<(Vector3<f32>, Ray)>;

    fn emitted(&self, u: f32, v: f32, p: &Vector3<f32>) -> Vector3<f32> {
        Vector3::zeros()
    }
>>>>>>> 94739ae5
}


#[derive(Clone)]
pub struct Diffuse {
    pub albedo: Box<dyn Texture>
}



impl Diffuse {
    /// Create a new Diffuse material with the given albedo
    ///
    /// albedo is a Vector3 of the RGB values assigned to the material
    /// where each value is a float between 0.0 and 1.0.
    pub fn new<T: Texture + 'static>(albedo: T) -> Diffuse {
        let albedo = Box::new(albedo);
        Diffuse { albedo: albedo }
    }
}


impl Material for Diffuse {
    /// Create a new Diffuse Material on the heap
    fn box_clone(&self) -> Box<Material> {
        Box::new((*self).clone())
    }

    /// Retrieve the color of the given material
    ///
    /// For spheres, the center of the sphere is given by the record.point
    /// plus the record.normal. We add a random point from the unit sphere
    /// to uniformly distribute hit points on the sphere. The target minus
    /// the record.point is used to determine the ray that is being reflected
    /// from the surface of the material.
    fn scatter(&self,
               ray: &Ray,
               record: &HitRecord,
<<<<<<< HEAD
               rng: &mut rand::rngs::ThreadRng) -> Option<(Vector3<f32>, Ray)> {

        let target: Vector3<f32> = record.point + record.normal + pick_sphere_point(rng);
        Some((self.albedo.value(record.u, record.v, &record.point), Ray::new(record.point, target - record.point, ray.time)))
=======
               rng: &mut rand::ThreadRng) -> Option<(Vector3<f32>, Ray)> {

        let target: Vector3<f32> = record.point + record.normal + pick_sphere_point(rng);
        Some((self.albedo.value(record.u, record.v, &record.point), Ray::new(record.point, target - record.point)))
>>>>>>> 94739ae5
    }
}

/// Compute the reflect vector given the light vector and the normal vector of the surface
///
/// The law of reflection tells us that the angle between the indicent ray
/// and the normal vector of the hit point is equal to the angle between
/// the reflected ray and the normal vector of the hit point.
///
/// For derivation see Section 10.4.2 in Mathematical and Computer Programming
/// Techniques for Computer Graphics by Peter Comininos.
fn reflect(v: &Vector3<f32>, n: &Vector3<f32>) -> Vector3<f32> {
    v - 2.0 * v.dot(&n) * n
}


/// Compute the refract vector given the light vector, normal vector, and refractive_index
///
/// In dielectric materials some light is reflected and some refracted. We can use
/// Snell's Law to compute the direction of the refracted light.
///
/// For derivation see Section 10.4.3 in Mathematical and Computer Programming
/// Techniques for Computer Graphics by Peter Comininos.
fn refract(v: &Vector3<f32>, n: &Vector3<f32>, refractive_index: f32) -> Option<Vector3<f32>> {
    let uv: Vector3<f32> = v.normalize();
    let direction: f32 = uv.dot(&n);
    let discriminant: f32 = 1.0 - refractive_index * refractive_index * (1.0 - direction * direction);

    if discriminant > 0.0 {
        return Some(refractive_index * (uv - n * direction) - n * discriminant.sqrt());
    }
    None
}

/// Determine the reflectivity amount based on the angle
///
/// In objects like glass, reflectivity varies with the view angle. Schlick's
/// approximation is used to compute the Fresnel factor in the specular reflection.
///
/// For derivation see Section 10.10.3 in Mathematical and Computer Programming
/// Techniques for Computer Graphics by Peter Comininos and
/// https://en.wikipedia.org/wiki/Schlick's_approximation.
fn schlick(cosine: f32, reference_index: f32) -> f32 {
    let r0: f32 = (1.0 - reference_index) / (1.0 + reference_index);
    let r0 = r0 * r0;
    r0 + (1.0 - r0) * (1.0 - cosine).powf(5.0)
}


#[derive(Clone)]
pub struct Reflective {
    pub albedo: Vector3<f32>,
    pub fuzz: f32
}


impl Reflective {
    /// Create a new Reflective material for objects that reflect light only
    ///
    /// albedo is a Vector3 of the RGB values assigned to the material
    /// where each value is a float between 0.0 and 1.0. fuzz accounts
    /// for the fuzziness of the reflections due to the size of the sphere.
    /// Generally, the larger the sphere, the fuzzier the reflections will be.
    pub fn new(albedo: Vector3<f32>, fuzz: f32) -> Reflective {
        Reflective { albedo: albedo, fuzz: fuzz }
    }

}


impl Material for Reflective {
    /// Create a new Reflective material on the heap
    fn box_clone(&self) -> Box<Material> {
        Box::new((*self).clone())
    }

    /// Retrieve the color of the given material
    ///
    /// For spheres, the center of the sphere is given by the record.point
    /// plus the record.normal. We add a random point from the unit sphere
    /// to uniformly distribute hit points on the sphere. A fuzziness
    /// factor is also added in to account for the reflection fuzz due to
    /// the size of the sphere. The target minus the record.point is used
    /// to determine the ray that is being reflected from the surface of the material.
    fn scatter(&self,
               ray: &Ray,
               record: &HitRecord,
<<<<<<< HEAD
               rng: &mut rand::rngs::ThreadRng) -> Option<(Vector3<f32>, Ray)> {

        let reflected: Vector3<f32> = reflect(&ray.direction.normalize(), &record.normal);
        let scattered = Ray::new(record.point, reflected + self.fuzz * pick_sphere_point(rng), ray.time);
=======
               rng: &mut rand::ThreadRng) -> Option<(Vector3<f32>, Ray)> {

        let reflected: Vector3<f32> = reflect(&ray.direction.normalize(), &record.normal);
        let scattered = Ray::new(record.point, reflected + self.fuzz * pick_sphere_point(rng));
>>>>>>> 94739ae5

        if scattered.direction.dot(&record.normal) > 0.0 {
            return Some((self.albedo, scattered));
        }
        None
    }
}


#[derive(Clone)]
pub struct Refractive {
    pub albedo: Vector3<f32>,
    pub refractive_index: f32,
    pub fuzz: f32
}


impl Refractive {
    /// Create a new Refractive material for objects that both reflect and transmit light
    ///
    /// albedo is a Vector3 of the RGB values assigned to the material
    /// where each value is a float between 0.0 and 1.0. index determines
    /// how much of the light is refracted when entering the material.
    /// fuzz accounts for the fuzziness of the reflections due to the size of the sphere.
    /// Generally, the larger the sphere, the fuzzier the reflections will be.
    pub fn new(albedo: Vector3<f32>, index: f32, fuzz: f32) -> Refractive {
        Refractive { albedo: albedo, refractive_index: index, fuzz: fuzz }
    }
}


impl Material for Refractive {
    /// Create a new Refractive Material on the heap
    fn box_clone(&self) -> Box<Material> {
        Box::new((*self).clone())
    }

    /// Retrieve the color of the given material
    ///
    /// For spheres, the center of the sphere is given by the record.point
    /// plus the record.normal. We add a random point from the unit sphere
    /// to uniformly distribute hit points on the sphere. A fuzziness
    /// factor is also added in to account for the reflection fuzz due to
    /// the size of the sphere. The target minus the record.point is used
    /// to determine the ray that is being reflected from the surface of the material.
    ///
    /// See Peter Shirley's Ray Tracing in One Weekend for an overview of refractive
    /// scattering and Section 10.3.2 in Mathematical and Computer Programming
    /// Techniques for Computer Graphics by Peter Comininos.
    fn scatter(&self,
               ray: &Ray,
               record: &HitRecord,
<<<<<<< HEAD
               rng: &mut rand::rngs::ThreadRng) -> Option<(Vector3<f32>, Ray)> {
=======
               rng: &mut rand::ThreadRng) -> Option<(Vector3<f32>, Ray)> {
>>>>>>> 94739ae5

        let reflected: Vector3<f32> = reflect(&ray.direction.normalize(), &record.normal);
        let incident: f32 = ray.direction.dot(&record.normal);

        let (outward_normal, refractive_index, cosine) = if incident > 0.0 {
               (-record.normal,
                self.refractive_index,
                self.refractive_index * ray.direction.dot(&record.normal) / ray.direction.norm())
            } else {
               (record.normal,
                1.0 / self.refractive_index,
                -ray.direction.dot(&record.normal) / ray.direction.norm())

            };

        let refracted = refract(&ray.direction, &outward_normal, refractive_index);
        let reflect_probability = match refracted {
            Some(_) => schlick(cosine, self.refractive_index),
            None => 1.0
        };

        if rand::random::<f32>() < reflect_probability {
            return Some((self.albedo,
                         Ray::new(record.point, reflected + self.fuzz * pick_sphere_point(rng), ray.time)
                         ));
        } else {
            return Some((self.albedo, Ray::new(record.point,
                                               refracted.unwrap() +
                                                   self.fuzz * pick_sphere_point(rng), ray.time)
                         ));
        }
    }
}


#[derive(Clone)]
pub struct Light {
    pub emit: Box<dyn Texture>
}


impl Light {
    pub fn new<T: Texture + 'static>(emit: T) -> Light {
        let emit = Box::new(emit);
        Light { emit: emit }
    }
}


impl Material for Light {
    fn box_clone(&self) -> Box<Material> {
        Box::new((*self).clone())
    }

    fn scatter(&self,
               ray: &Ray,
               record: &HitRecord,
               rng: &mut rand::ThreadRng) -> Option<(Vector3<f32>, Ray)> {
        None
    }

    fn emitted(&self, u: f32, v: f32, p: &Vector3<f32>) -> Vector3<f32> {
        self.emit.value(u, v, &p)
    }
}<|MERGE_RESOLUTION|>--- conflicted
+++ resolved
@@ -13,15 +13,11 @@
     fn scatter(&self,
                ray: &Ray,
                record: &HitRecord,
-<<<<<<< HEAD
                rng: &mut rand::rngs::ThreadRng) -> Option<(Vector3<f32>, Ray)>;
-=======
-               rng: &mut rand::ThreadRng) -> Option<(Vector3<f32>, Ray)>;
 
     fn emitted(&self, u: f32, v: f32, p: &Vector3<f32>) -> Vector3<f32> {
         Vector3::zeros()
     }
->>>>>>> 94739ae5
 }
 
 
@@ -60,18 +56,11 @@
     fn scatter(&self,
                ray: &Ray,
                record: &HitRecord,
-<<<<<<< HEAD
                rng: &mut rand::rngs::ThreadRng) -> Option<(Vector3<f32>, Ray)> {
 
         let target: Vector3<f32> = record.point + record.normal + pick_sphere_point(rng);
         Some((self.albedo.value(record.u, record.v, &record.point), Ray::new(record.point, target - record.point, ray.time)))
-=======
-               rng: &mut rand::ThreadRng) -> Option<(Vector3<f32>, Ray)> {
-
-        let target: Vector3<f32> = record.point + record.normal + pick_sphere_point(rng);
-        Some((self.albedo.value(record.u, record.v, &record.point), Ray::new(record.point, target - record.point)))
->>>>>>> 94739ae5
-    }
+}
 }
 
 /// Compute the reflect vector given the light vector and the normal vector of the surface
@@ -158,18 +147,10 @@
     fn scatter(&self,
                ray: &Ray,
                record: &HitRecord,
-<<<<<<< HEAD
                rng: &mut rand::rngs::ThreadRng) -> Option<(Vector3<f32>, Ray)> {
 
         let reflected: Vector3<f32> = reflect(&ray.direction.normalize(), &record.normal);
         let scattered = Ray::new(record.point, reflected + self.fuzz * pick_sphere_point(rng), ray.time);
-=======
-               rng: &mut rand::ThreadRng) -> Option<(Vector3<f32>, Ray)> {
-
-        let reflected: Vector3<f32> = reflect(&ray.direction.normalize(), &record.normal);
-        let scattered = Ray::new(record.point, reflected + self.fuzz * pick_sphere_point(rng));
->>>>>>> 94739ae5
-
         if scattered.direction.dot(&record.normal) > 0.0 {
             return Some((self.albedo, scattered));
         }
@@ -221,11 +202,7 @@
     fn scatter(&self,
                ray: &Ray,
                record: &HitRecord,
-<<<<<<< HEAD
-               rng: &mut rand::rngs::ThreadRng) -> Option<(Vector3<f32>, Ray)> {
-=======
-               rng: &mut rand::ThreadRng) -> Option<(Vector3<f32>, Ray)> {
->>>>>>> 94739ae5
+               rng: &mut rand::rngs::ThreadRng) -> Option<(Vector3<f32>, Ray)> {
 
         let reflected: Vector3<f32> = reflect(&ray.direction.normalize(), &record.normal);
         let incident: f32 = ray.direction.dot(&record.normal);
@@ -283,7 +260,7 @@
     fn scatter(&self,
                ray: &Ray,
                record: &HitRecord,
-               rng: &mut rand::ThreadRng) -> Option<(Vector3<f32>, Ray)> {
+               rng: &mut rand::rngs::ThreadRng) -> Option<(Vector3<f32>, Ray)> {
         None
     }
 
