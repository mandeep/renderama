#![allow(dead_code)]

extern crate image;
extern crate nalgebra;
extern crate rand;
extern crate rayon;

mod camera;
mod hitable;
mod materials;
mod ray;
mod rectangle;
mod sphere;
mod texture;
mod world;

use std::env;
use std::f32;

use nalgebra::core::Vector3;
use rand::thread_rng;
use rayon::prelude::*;

use camera::Camera;
use materials::{Diffuse, Light, Reflective, Refractive};
use sphere::Sphere;
use rectangle::Rectangle;
use texture::{ConstantTexture, ImageTexture};
use world::World;


fn random_scene() -> World {
    let mut world = World::new();

    world.add(Sphere::new(
        Vector3::new(0.0, -1000.0, 0.0),
        Vector3::new(0.0, -1000.0, 0.0),
        1000.0,
        Diffuse::new(ConstantTexture::new(0.5, 0.5, 0.5)),
        0.0,
        1.0
        )
        );

    for a in -11..11 {
        for b in -11..11 {
            let material = rand::random::<f32>();
            let center: Vector3<f32> = Vector3::new(a as f32 + 0.9 * rand::random::<f32>(),
                                                    0.2,
                                                    b as f32 + 0.9 * rand::random::<f32>());

            if (center - Vector3::new(4.0, 0.2, 0.0)).norm() > 0.9 {
                if material < 0.75 {
                    world.add(Sphere::new(center, center, 0.2, Diffuse::new(
                                ConstantTexture::new(
                                    rand::random::<f32>() * rand::random::<f32>(),
                                    rand::random::<f32>() * rand::random::<f32>(),
<<<<<<< HEAD
                                    rand::random::<f32>() * rand::random::<f32>())),
                                    0.0,
                                    1.0
                            ));
=======
                                    rand::random::<f32>() * rand::random::<f32>()))));
>>>>>>> 94739ae5
                }
                else if material < 0.95 {
                    world.add(Sphere::new(center, center, 0.2, Reflective::new(
                                Vector3::new(
                                    0.5 * (1.0 * rand::random::<f32>()),
                                    0.5 * (1.0 * rand::random::<f32>()),
                                    0.5 * (1.0 * rand::random::<f32>())),
<<<<<<< HEAD
                                    0.5 * rand::random::<f32>()),
                                    0.0,
                                    1.0
                            ));
=======
                                    0.5 * rand::random::<f32>())));
>>>>>>> 94739ae5
                }
                else {
                    world.add(Sphere::new(center, center, 0.2, Refractive::new(
                                Vector3::new(0.9, 0.9, 0.9), 1.5, 0.0), 0.0, 1.0));

                    world.add(Sphere::new(center, center, -0.19, Refractive::new(
                                Vector3::new(0.9, 0.9, 0.9), 1.5, 0.0), 0.0, 1.0));
                }
            }
        }
    }

    world.add(Sphere::new(
        Vector3::new(-2.0, 1.0, 0.0),
        Vector3::new(-2.0, 1.0, 0.0),
        1.0,
        Diffuse::new(ConstantTexture::new(0.75, 0.25, 0.25)),
        0.0,
        1.0
        )
        );

    world.add(Sphere::new(
        Vector3::new(0.0, 1.0, 0.0),
        Vector3::new(0.0, 1.0, 0.0),
        1.0,
        Refractive::new(Vector3::new(1.0, 1.0, 1.0), 1.5, 0.0),
        0.0,
        1.0
        )
        );

    world.add(Sphere::new(
        Vector3::new(0.0, 1.0, 0.0),
        Vector3::new(0.0, 1.0, 0.0),
        -0.99,
        Refractive::new(Vector3::new(1.0, 1.0, 1.0), 1.5, 0.0),
        0.0,
        1.0
        )
        );

    world.add(Sphere::new(
        Vector3::new(2.0, 1.0, 0.0),
        Vector3::new(2.0, 1.0, 0.0),
        1.0,
        Reflective::new(Vector3::new(0.5, 0.5, 0.5), 0.05),
        0.0,
        1.0
        )
        );

    world
}


fn earth_scene() -> World {
    let mut world = World::new();

    world.add(Sphere::new(
            Vector3::new(0.0, 0.0, 0.0),
            Vector3::new(0.0, 0.0, 0.0),
            2.0,
            Diffuse::new(ImageTexture::new("earthmap.png")),
            0.0,
            1.0
            )
        );

    world
}


fn motion_scene() -> World {
    let mut world = World::new();

    world.add(Sphere::new(
        Vector3::new(0.0, -1000.0, 0.0),
        Vector3::new(0.0, -1000.0, 0.0),
        1000.0,
        Diffuse::new(ConstantTexture::new(0.5, 0.5, 0.5)),
        0.0,
        1.0
        )
        );

        let center: Vector3<f32> = Vector3::new(0.9 * rand::random::<f32>(),
                                                0.2,
                                                0.9 * rand::random::<f32>());

        world.add(Sphere::new(center, center + Vector3::new(0.0, 0.5 * rand::random::<f32>(), 0.0), 0.2, Diffuse::new(
                    ConstantTexture::new(
                        rand::random::<f32>() * rand::random::<f32>(),
                        rand::random::<f32>() * rand::random::<f32>(),
                        rand::random::<f32>() * rand::random::<f32>())),
                        0.0,
                        1.0
                ));

    world.add(Sphere::new(
        Vector3::new(-2.0, 1.0, 0.0),
        Vector3::new(-2.0, 1.0, 0.0),
        1.0,
        Diffuse::new(ConstantTexture::new(0.75, 0.25, 0.25)),
        0.0,
        1.0
        )
        );

    world
}


fn simple_light() -> World {
    let mut world = World::new();

    world.add(Sphere::new(
        Vector3::new(0.0, -1000.0, 0.0),
        1000.0,
        Diffuse::new(ConstantTexture::new(0.5, 0.5, 0.5)))
        );

    world.add(Sphere::new(
            Vector3::new(0.0, 2.0, 0.0),
            2.0,
            Diffuse::new(ConstantTexture::new(1.0, 0.0, 0.0))
            ));

    world.add(Sphere::new(
            Vector3::new(0.0, 7.0, 0.0),
            2.0,
            Light::new(ConstantTexture::new(4.0, 4.0, 4.0))
            ));

    world.add(Rectangle::new(3.0, 5.0, 1.0, 3.0, -2.0,
                             Light::new(ConstantTexture::new(4.0, 4.0, 4.0))));

    world
}


fn main() {
    let (width, height): (u32, u32) = (1920, 960);
    let args: Vec<String> = env::args().collect();
    let samples: u32 = args[1].parse().unwrap();

    let origin = Vector3::new(13.0, 3.0, 3.0);
    let lookat = Vector3::new(0.0, 0.0, 0.0);
    let camera = Camera::new(origin,
                             lookat,
                             Vector3::new(0.0, 1.0, 0.0),
<<<<<<< HEAD
                             20.0,
                             (width / height) as f32,
                             0.1,
                             10.0,
                             0.0,
                             1.0);

    let world = motion_scene();
=======
                             50.0,
                             (width / height) as f32,
                             0.0,
                             10.0);

    let world = simple_light();
>>>>>>> 94739ae5

    let mut pixels = vec![image::Rgb([0, 0, 0]); (width * height) as usize];
    pixels.par_iter_mut().enumerate().for_each(|(i, pixel)| {
        let mut coordinate: Vector3<f32> = Vector3::zeros();
        let x = i % width as usize;
        let y = i / width as usize;

        let mut rng = thread_rng();

        (0..samples).for_each(|_| {
            let u = (x as f32 + rand::random::<f32>()) / width as f32;
            let v = (y as f32 + rand::random::<f32>()) / height as f32;
            let ray = camera.get_ray(u, v);
            coordinate += ray::compute_color(&ray, &world, 0, &mut rng);
        });

        coordinate /= samples as f32;
        (0..3).for_each(|i| coordinate[i] = 255.0 * coordinate[i].sqrt());
        *pixel = image::Rgb([coordinate.x as u8, coordinate.y as u8, coordinate.z as u8]);
    });


    let mut buffer = image::ImageBuffer::new(width, height);

    buffer.enumerate_pixels_mut().for_each(|(x, y, pixel)| {
        let index = (y * width + x) as usize;
        *pixel = pixels[index];
    });

    image::ImageRgb8(buffer).flipv().save("render.png").unwrap();
}<|MERGE_RESOLUTION|>--- conflicted
+++ resolved
@@ -55,14 +55,10 @@
                                 ConstantTexture::new(
                                     rand::random::<f32>() * rand::random::<f32>(),
                                     rand::random::<f32>() * rand::random::<f32>(),
-<<<<<<< HEAD
                                     rand::random::<f32>() * rand::random::<f32>())),
                                     0.0,
                                     1.0
                             ));
-=======
-                                    rand::random::<f32>() * rand::random::<f32>()))));
->>>>>>> 94739ae5
                 }
                 else if material < 0.95 {
                     world.add(Sphere::new(center, center, 0.2, Reflective::new(
@@ -70,14 +66,10 @@
                                     0.5 * (1.0 * rand::random::<f32>()),
                                     0.5 * (1.0 * rand::random::<f32>()),
                                     0.5 * (1.0 * rand::random::<f32>())),
-<<<<<<< HEAD
                                     0.5 * rand::random::<f32>()),
                                     0.0,
                                     1.0
                             ));
-=======
-                                    0.5 * rand::random::<f32>())));
->>>>>>> 94739ae5
                 }
                 else {
                     world.add(Sphere::new(center, center, 0.2, Refractive::new(
@@ -196,20 +188,23 @@
 
     world.add(Sphere::new(
         Vector3::new(0.0, -1000.0, 0.0),
+        Vector3::new(0.0, -1000.0, 0.0),
         1000.0,
-        Diffuse::new(ConstantTexture::new(0.5, 0.5, 0.5)))
-        );
-
-    world.add(Sphere::new(
+        Diffuse::new(ConstantTexture::new(0.5, 0.5, 0.5)), 0.0, 1.0)
+        );
+
+    world.add(Sphere::new(
+            Vector3::new(0.0, 2.0, 0.0),
             Vector3::new(0.0, 2.0, 0.0),
             2.0,
-            Diffuse::new(ConstantTexture::new(1.0, 0.0, 0.0))
+            Diffuse::new(ConstantTexture::new(1.0, 0.0, 0.0)), 0.0, 1.0
             ));
 
     world.add(Sphere::new(
+            Vector3::new(0.0, 7.0, 0.0),
             Vector3::new(0.0, 7.0, 0.0),
             2.0,
-            Light::new(ConstantTexture::new(4.0, 4.0, 4.0))
+            Light::new(ConstantTexture::new(4.0, 4.0, 4.0)), 0.0, 1.0
             ));
 
     world.add(Rectangle::new(3.0, 5.0, 1.0, 3.0, -2.0,
@@ -229,23 +224,12 @@
     let camera = Camera::new(origin,
                              lookat,
                              Vector3::new(0.0, 1.0, 0.0),
-<<<<<<< HEAD
-                             20.0,
-                             (width / height) as f32,
-                             0.1,
-                             10.0,
-                             0.0,
-                             1.0);
-
-    let world = motion_scene();
-=======
                              50.0,
                              (width / height) as f32,
                              0.0,
-                             10.0);
+                             10.0, 0.0, 1.0);
 
     let world = simple_light();
->>>>>>> 94739ae5
 
     let mut pixels = vec![image::Rgb([0, 0, 0]); (width * height) as usize];
     pixels.par_iter_mut().enumerate().for_each(|(i, pixel)| {
